import numpy as np
import math
import scipy.signal
import time
import scipy.optimize as opt

class ManyIslandsSim:
    # Many islands simulation that saves island-average over all epochs >= sample_epoch_start. This saving happens after each epoch.
    # Quantities saved: histogram of log n for each type, island-averages, correlation function averaged over epochs

    def __init__(self,file_name,D,K,M,gamma,thresh,dt,seed,epoch_time,epoch_num,sample_time,sample_epoch_start):

        # Frequency normalization
        # Time normalization: simulation is in "natural normalization". Intermediate timescale is t = K**(1/2). Long timescale is t = K**(1/2)*(temperature)

        # input file_name: name of save file
        # input D: number of islands
        # input K: number of types
        # input M: log(1/m) where m = migration rate
        # input gamma: symmetry parameter
        # input thresh: extinction threshold for log-frequency equal to log(1/N) for total population N. 
        # input dt: step size, typically choose 0.1
        # input seed: random seed
        # input epoch_time: time for each epoch
        # input epoch_num: number of epochs
        # input sample_time: time over which samples are taken for averaging and computing correlation function.
        # input sample_epoch_start: number of epochs after which averaging starts.

        
        self.start_time = time.time()
        self.file_name = file_name
        self.D = D
        self.K = K
        self.M = M
        self.gamma = gamma
        self.thresh = thresh
        self.epoch_time = epoch_time 
        self.epoch_num = epoch_num
        self.dt = dt
        self.seed = seed
        self.sample_time = sample_time
        self.sample_epoch_start = sample_epoch_start

        self.SetParams()

        self.ManyIslandsSim()


    def SetParams(self):

        D = self.D
        K = self.K
        dt = self.dt

        self.N = 1
        self.m = np.exp(-self.M)  #for normalization with N = 1, V = O(1)
    

        # epoch time
        self.epoch_steps = int(self.epoch_time/dt)
        self.epoch_time = self.epoch_steps*dt

        # self.sample_time_short = 1
        self.sample_num = int(self.sample_time/dt)
        self.sample_time = dt*self.sample_num


        np.random.seed(seed=self.seed)

        self.V = generate_interactions_with_diagonal(K,self.gamma)    
        self.n0 = initialization_many_islands(D,K,self.N,self.m,'flat')
        self.x0 = np.log(self.n0[0,:])

        self.increment = 0.01*self.M  #increment for histogram


    def ManyIslandsSim(self):

        # Runs simulation for the linear abundances.
        # n: (D,K) abundances
        # xbar0: (1,K) log of island averaged abundances.

        file_name = self.file_name
        K = self.K
        D = self.D
        dt = self.dt
        m = self.m
        N = self.N
        n0 = self.n0
        thresh = self.thresh
        M = self.M
        V = self.V
        Normalize = self.Normalize
        Extinction = self.Extinction
        increment = self.increment
        
        sample_time = self.sample_time
        sample_num = self.sample_num
        sample_epoch_start = self.sample_epoch_start

        u = 0
        normed = True
        deriv = define_deriv_many_islands(V,N,u,m,normed)
        step_forward = step_rk4_many_islands

        nbar = np.mean(n0,axis=0,keepdims=True)
        xbar0 = np.log(nbar)
        y0 = n0/nbar

        
        V1 = V
        K1 = K
        self.V1 = V1 #current V during simulation
        self.K1 = K1 #current K during simulation

        species_indices = np.arange(K)  #list of species original indicies
        surviving_bool = xbar0[0,:]>-np.inf

        ########### Initialize variables.
        

        n_mean_ave_list = []
        n2_mean_ave_list = []
        n_cross_mean_list = []
        lambda_mean_ave_list = []

        n_mean_std_list = []
        n2_mean_std_list = []
        lambda_mean_std_list = []

        autocorr_list = []
        self.extinct_time_array = np.inf*np.ones((K))

        xbar_dict = [{} for step in range(K)]
        x_dict = [{} for step in range(K)]

        
        epoch = 0
        current_time = 0

        ########### Run dynamics
        while epoch<self.epoch_num:
            epoch += 1

            #### initialize for epoch
            count_short = 0

            n_mean_array = np.zeros((D,K1))
            n2_mean_array = np.zeros((D,K1))
            n_cross_mean_array = np.zeros((K1))
            lambda_mean_array = np.zeros((D))

            new_extinct_bool = False  #boolean for whether new extinctions have occured during epoch.


            n0 = y0*np.exp(xbar0)

            epoch_steps = self.epoch_steps

            sample_steps = int(epoch_steps/sample_num)+1
            n_traj = np.zeros((K1,sample_steps))


            for step in range(epoch_steps):

                ##### Save values each dt = sample_time
                if step % sample_num == 0 and epoch >= sample_epoch_start:
                    ind = int(step//sample_num)
                    count_short += 1

                    n_traj[:,ind] = n0[0,:]
                    
                    n0 = np.exp(xbar0)*y0
                    n_mean_array += n0
                    n2_mean_array +=  n0**2
                    n_cross_mean_array += (np.sum(n0,axis=0)**2 - np.sum(n0**2,axis=0))/(D*(D-1))
                    
                    lambda_mean_array += np.einsum('di,ij,dj->d',n0,V1,n0)

                    ## Save data for Histograms
                    hist_thresh = -20*M
                    xbar_rounded = np.round(xbar0/increment)*increment
                    index = np.logical_and(xbar_rounded<hist_thresh, xbar_rounded > -np.inf)
                    xbar_rounded[index] = hist_thresh
                    for ii in range(K1):
                        if xbar_rounded[0,ii] > -np.inf:
                            ind = species_indices[ii]
                            xbar_dict[ind][xbar_rounded[0,ii]] = xbar_dict[ind].get(xbar_rounded[0,ii],0) + 1
                            x_dict[ind][xbar_rounded[0,ii]] = xbar_dict[ind].get(xbar_rounded[0,ii],0) + 1

    
                ######### Step abundances forward
                y1, xbar1 = step_forward(y0,xbar0,m,dt,deriv)
                y1, xbar1 = Extinction(y1,xbar1,thresh)
                y1, xbar1 = Normalize(y1,xbar1,N)

                ######### If extinctions occur, record ext time.
                new_extinct = np.logical_and(xbar1[0,:]==-np.inf,self.extinct_time_array[species_indices]==np.inf)                
                if np.any(new_extinct):
                    new_extinct_indices = species_indices[new_extinct]
                    self.extinct_time_array[new_extinct_indices] = (current_time)
                    new_extinct_bool = True
                    

                ######### Prep for next time step
                y0 = y1
                xbar0 = xbar1

                current_time += dt
                ######### end epoch time steps

            if epoch >= sample_epoch_start:
                ####### Compute averages
                n_mean_array *= 1/count_short
                n2_mean_array *= 1/count_short
                n_cross_mean_array *= 1/count_short
                lambda_mean_array *= 1/count_short

                n_mean_ave = np.zeros((K))
                n2_mean_ave = np.zeros((K))
                n_cross_mean = np.zeros((K))

                n_mean_std = np.zeros((K))
                n2_mean_std = np.zeros((K))

                # Average and standard dev across islands.
                n_mean_ave[species_indices] = np.mean(n_mean_array,axis=0)
                n2_mean_ave[species_indices] = np.mean(n2_mean_array,axis=0)
                n_cross_mean[species_indices] = n_cross_mean_array
                lambda_mean_ave = np.mean(lambda_mean_array,axis=0)

                n_mean_std[species_indices] = np.std(n_mean_array,axis=0)
                n2_mean_std[species_indices]= np.std(n2_mean_array,axis=0)
                lambda_mean_std = np.std(lambda_mean_array,axis=0)

                corr_tvec, autocorr = self.Calculate(n_traj)

                self.corr_tvec = corr_tvec
                autocorr_list.append(autocorr)


                ######## Save data

                n_mean_ave_list.append(n_mean_ave)
                n2_mean_ave_list.append(n2_mean_ave)
                n_cross_mean_list.append(n_cross_mean)
                lambda_mean_ave_list.append(lambda_mean_ave)

                n_mean_std_list.append(n_mean_std)
                n2_mean_std_list.append(n2_mean_std)
                lambda_mean_std_list.append(lambda_mean_std)

                self.n_mean_ave = np.mean(np.array(n_mean_ave_list),axis=0)
                self.n2_mean_ave = np.mean(np.array(n2_mean_ave_list),axis=0)
                self.n_cross_mean_ave = np.mean(np.array(n_cross_mean_list),axis=0)
                self.lambda_mean_ave = np.mean(np.array(lambda_mean_ave_list),axis=0)

                self.n_mean_std = np.mean(n_mean_std_list,axis=0)
                self.n2_mean_std = np.mean(n2_mean_std_list,axis=0)
                self.lambda_mean_std = np.mean(lambda_mean_std_list,axis=0)

                self.autocorr = np.mean(np.array(autocorr_list),axis=0)

                self.xbar_dict = xbar_dict
                self.x_dict = x_dict

                self.run_time = time.time() - self.start_time

                class_dict = vars(self)

                np.savez(file_name, class_obj = class_dict)


            ####### Change number of surviving species. 
            if new_extinct_bool is True:

                surviving_bool = xbar0[0,:]>-np.inf  #surviving species out of K1 current species.
                species_indices = species_indices[surviving_bool]

                K1 = np.sum(surviving_bool)
                V1_new = V1[surviving_bool,:][:,surviving_bool]
                V1 = V1_new

                self.K1 = K1
                self.V1 = V1

                y0 = y0[:,surviving_bool]
                xbar0 = xbar0[:,surviving_bool]

                deriv = define_deriv_many_islands(V1,N,u,m,normed)  #redefine deriv with new V1. 
                step_forward = step_rk4_many_islands

            
            ###### End simulation after too many extinctions
            
            # if K1 <= 4:
            #     break

            
            print(epoch)
            ######## end of current epoch


    def Calculate(self,n_traj):
        # Compute correlation function and add to autocorr_list
        
        rows, cols = np.shape(n_traj)
        # autocorr_list = np.zeros((rows,cols))
        autocorr_sum = np.zeros((cols))
        nonzero_num = 0

        for ii in range(rows):
            n = self.K*n_traj[ii,:]  #convert to conventional normalization
            length = len(n)
            timepoint_num_vec = length - np.abs(np.arange(-length//2,length//2))  #number of time points used to evaluate autocorrelation
            autocorr = scipy.signal.fftconvolve(n,n[::-1],mode='same')/timepoint_num_vec
            autocorr_sum = autocorr_sum+autocorr
            nonzero_num = nonzero_num+1
            # autocorr_list[step,:] = autocorr

        corr_time_vec = self.sample_time*np.arange(-length//2,length//2)
        corr_window = 2*self.K**(3/2)
        window = np.logical_and(corr_time_vec>-corr_window,corr_time_vec<corr_window)

        # autocorr_list = autocorr_list[:,window]
        autocorr_sum = autocorr_sum[window] #compute average
        corr_tvec = corr_time_vec[window]

        return corr_tvec, autocorr_sum
        

    def Normalize(self,y,xbar,N):
        n = np.exp(xbar)*y
        Nhat = np.sum(n,axis=1,keepdims=True)
        Yhat = np.mean(y*N/Nhat,axis=0,keepdims=True)

        Yhat[Yhat==0] = 1

        y1 = (y*N/Nhat)/Yhat
        xbar1 = xbar + np.log(Yhat)

        return y1, xbar1


    def Extinction(self,y,xbar,thresh):
        
        local_ext_ind = xbar+np.log(y)<thresh
        y[local_ext_ind] = 0

        global_ext_ind = np.all(y==0,axis=0)
        xbar[:,global_ext_ind] = -np.inf
        y[:,global_ext_ind] = 0
        
        return y, xbar

#################################################

class InfiniteIslandsSim:
    # Infinite island sim. For each epoch island average is set to the previous average. Epochs should increase in length over time.
    # Quantities saved: island average trajectories, correlation function over each epoch

    # Frequency normalization
    # Time normalization: simulation is in "natural normalization". Intermediate timescale is t = K**(1/2). Long timescale is t = K**(1/2)*(temperature)

    def __init__(self,file_name,K,M,gamma,dt,seed,epoch_times,sample_time):

        # input file_name: name of save file
        # input K: number of types
        # input M: log(1/m) where m = migration rate
        # input gamma: symmetry parameter
        # input dt: step size, typically choose 0.1
        # input seed: random seed
        # input epoch_times: list of epoch times
        # input sample_time: time over which samples are taken for averaging and computing correlation function.
        
        self.start_time = time.time()
        self.file_name = file_name
        self.D = 1
        self.K = K
        self.M = M
        self.gamma = gamma
        # self.thresh = thresh
        self.epoch_times = epoch_times 
        self.dt = dt
        self.seed = seed
        self.sample_time = sample_time

        self.SetParams()

        self.InfiniteIslandSim()


    def SetParams(self):

        D = self.D
        K = self.K
        dt = self.dt

        self.N = 1
        self.m = np.exp(-self.M)  #for normalization with N = 1, V = O(1)
    
        t0 = 1

        # epoch time
        self.epoch_steps = (self.epoch_times*t0/dt).astype('int')
        self.epoch_times = self.epoch_steps*dt

        # self.sample_time_short = 1
        self.sample_num = int(self.sample_time/dt)
        self.sample_time = dt*self.sample_num


        np.random.seed(seed=self.seed)

        self.V = generate_interactions_with_diagonal(K,self.gamma)    
        self.n0 = initialization_many_islands(D,K,self.N,self.m,'flat')
        self.x0 = np.log(self.n0[0,:])

        self.increment = 0.01*self.M  #increment for histogram


    def InfiniteIslandSim(self):

        # Runs simulation for the linear abundances.
        # n: (D,K) abundances
        # xbar0: (1,K) log of island averaged abundances.

        file_name = self.file_name
        D = self.D
        K = self.K
        dt = self.dt
        m = self.m
        N = self.N
        n0 = self.n0
        M = self.M
        V = self.V
        Normalize = self.Normalize
        Extinction = self.Extinction
        increment = self.increment
        
        sample_time = self.sample_time
        sample_num = self.sample_num
        

        u = 0
        normed = True
        deriv = define_deriv_infinite_islands(V,N,u,m,normed)
        step_forward = step_rk4_infinite_islands

        nbar = np.mean(n0,axis=0,keepdims=True)
        xbar0 = np.log(nbar)
        y0 = n0/nbar
        xbar_inf = np.log(N/K)*np.ones((D,K))
        
        V1 = V
        K1 = K
        self.V1 = V1 #current V during simulation
        self.K1 = K1 #current K during simulation

        species_indices = np.arange(K)  #list of species original indicies
        surviving_bool = xbar0[0,:]>-np.inf

        ########### Initialize variables.
        

        n_mean_ave_list = []
        n2_mean_ave_list = []
        lambda_mean_ave_list = []
        nbar_inf_list = []

        n_mean_std_list = []
        n2_mean_std_list = []
        lambda_mean_std_list = []

        autocorr_list = []
        
        epoch = 0
        current_time = 0

        ########### Run dynamics
        while epoch<len(self.epoch_times):

            #### initialize for epoch
            count_short = 0

            n_mean_array = np.zeros((D,K1))
            n2_mean_array = np.zeros((D,K1))
            lambda_mean_array= np.zeros((D))

            n0 = y0*np.exp(xbar0)

            epoch_steps = self.epoch_steps[epoch]

            sample_steps = int(epoch_steps/sample_num)+1
            n_traj = np.zeros((K1,sample_steps))


            for step in range(epoch_steps):

                ##### Save values each dt = sample_time
                if step % sample_num == 0:
                    ind = int(step//sample_num)
                    count_short += 1

                    n_traj[:,ind] = n0[0,:]
                    
                    n0 = np.exp(xbar0)*y0
                    n_mean_array += n0
                    n2_mean_array +=  n0**2
                    
                    lambda_mean_array += np.einsum('di,ij,dj->d',n0,V1,n0)

    
                ######### Step abundances forward
                y1, xbar1 = step_forward(y0,xbar0,xbar_inf,m,dt,deriv)
                # y1, xbar1 = Extinction(y1,xbar1,thresh)
                y1, xbar1 = Normalize(y1,xbar1,N)
                    

                ######### Prep for next time step
                y0 = y1
                xbar0 = xbar1

                current_time += dt
                ######### end epoch time steps

            ###### Update epoch number
            epoch += 1

            ####### Compute averages
            n_mean_array *= 1/count_short
            n2_mean_array *= 1/count_short
            lambda_mean_array *= 1/count_short

            n_mean_ave = np.zeros((K))
            n2_mean_ave = np.zeros((K))
            n_cross_mean = np.zeros((K))

            n_mean_std = np.zeros((K))
            n2_mean_std = np.zeros((K))

            # Average and standard dev across islands.
            n_mean_ave[species_indices] = np.mean(n_mean_array,axis=0)
            n2_mean_ave[species_indices] = np.mean(n2_mean_array,axis=0)
            lambda_mean_ave = np.mean(lambda_mean_array,axis=0)

            n_mean_std[species_indices] = np.std(n_mean_array,axis=0)
            n2_mean_std[species_indices]= np.std(n2_mean_array,axis=0)
            lambda_mean_std = np.std(lambda_mean_array,axis=0)

            corr_tvec, autocorr = self.Calculate(n_traj)

            self.corr_tvec = corr_tvec
            autocorr_list.append(autocorr)

            ######## Save data

            n_mean_ave_list.append(n_mean_ave)
            n2_mean_ave_list.append(n2_mean_ave)
            lambda_mean_ave_list.append(lambda_mean_ave)
            nbar_inf_list.append(K*np.exp(xbar_inf))

            n_mean_std_list.append(n_mean_std)
            n2_mean_std_list.append(n2_mean_std)
            lambda_mean_std_list.append(lambda_mean_std)

            self.n_mean_ave = np.array(n_mean_ave_list)           
            self.n2_mean_ave = np.array(n2_mean_ave_list)
            self.lambda_mean_ave = np.array(lambda_mean_ave_list)

            self.n_mean_std = np.array(n_mean_std_list)
            self.n2_mean_std = np.array(n2_mean_std_list)
            self.lambda_mean_std = np.array(lambda_mean_std_list)

            self.autocorr_list = autocorr_list
            self.nbar_inf_list = nbar_inf_list


            self.run_time = time.time() - self.start_time

            class_dict = vars(self)

            np.savez(file_name, class_obj = class_dict)


            ###### Update infinite island average (xbar_inf)

            xbar_inf = np.log(n_mean_array/K)  # factor of 1/K to fix normalization

            
            print(epoch)
            ######## end of current epoch


    def Calculate(self,n_traj):
        # Compute correlation function and add to autocorr_list
        
        rows, cols = np.shape(n_traj)
        # autocorr_list = np.zeros((rows,cols))
        autocorr_sum = np.zeros((cols))
        nonzero_num = 0

        for ii in range(rows):
            n = self.K*n_traj[ii,:]  #convert to conventional normalization
            length = len(n)
            timepoint_num_vec = length - np.abs(np.arange(-length//2,length//2))  #number of time points used to evaluate autocorrelation
            autocorr = scipy.signal.fftconvolve(n,n[::-1],mode='same')/timepoint_num_vec
            autocorr_sum = autocorr_sum+autocorr
            nonzero_num = nonzero_num+1
            # autocorr_list[step,:] = autocorr

        corr_time_vec = self.sample_time*np.arange(-length//2,length//2)
        corr_window = 2*self.K**(3/2)
        window = np.logical_and(corr_time_vec>-corr_window,corr_time_vec<corr_window)

        # autocorr_list = autocorr_list[:,window]
        autocorr_sum = autocorr_sum[window] # 1/K comes from normalization of V ~ 1/sqrt(K)
        corr_tvec = corr_time_vec[window]

        return corr_tvec, autocorr_sum
        

    def Normalize(self,y,xbar,N):
        n = np.exp(xbar)*y
        Nhat = np.sum(n,axis=1,keepdims=True)
        Yhat = np.mean(y*N/Nhat,axis=0,keepdims=True)

        Yhat[Yhat==0] = 1

        y1 = (y*N/Nhat)/Yhat
        xbar1 = xbar + np.log(Yhat)

        return y1, xbar1


    def Extinction(self,y,xbar,thresh):
        
        local_ext_ind = xbar+np.log(y)<thresh
        y[local_ext_ind] = 0

        global_ext_ind = np.all(y==0,axis=0)
        xbar[:,global_ext_ind] = -np.inf
        y[:,global_ext_ind] = 0
        
        return y, xbar


###############################

class ExtinctionTimeLong:
    # Simulation with many islands that allows extinctions. 
    # Removes types that are extinct to speed up simulation.
    # Saves data after each epoch: island-averages, extinction times, correlation function, migration fitness over each epoch

    # Frequency normalization
    # Time normalization: simulation is in "natural normalization". Intermediate timescale is t = K**(1/2). Long timescale is t = K**(1/2)*(temperature)

    def __init__(self,file_name,D,K,M,gamma,thresh,dt,seed,epoch_time,epoch_num,sample_time):

        # input file_name: name of save file
        # input D: number of islands
        # input K: number of types
        # input M: log(1/m) where m = migration rate
        # input gamma: symmetry parameter
        # input thresh: extinction threshold for log-frequency equal to log(1/N) for total population N. 
        # input dt: step size, typically choose 0.1
        # input seed: random seed
        # input epoch_time: time for each epoch
        # input epoch_num: number of epochs
        # input sample_time: time over which samples are taken for averaging and computing correlation function.


        
        self.file_name = file_name
        self.D = D
        self.K = K
        self.M = M
        self.gamma = gamma
        self.thresh = thresh
        self.epoch_time = epoch_time
        self.epoch_num = epoch_num
        self.dt = dt
        self.seed = seed
        self.sample_time = sample_time

        self.SetParams()

        self.ManyIslandsSim()


    def SetParams(self):

        D = self.D
        K = self.K
        dt = self.dt

        self.N = 1
        self.m = np.exp(-self.M)
    
        t0 = 1

        # epoch time
        self.epoch_steps = int(self.epoch_time/dt)
        self.epoch_time = self.epoch_steps*dt

        # self.sample_time_short = 1
        self.sample_num = int(self.sample_time/dt)
        self.sample_time = dt*self.sample_num


        np.random.seed(seed=self.seed)

        self.V = generate_interactions_with_diagonal(K,self.gamma)    
        self.n0 = initialization_many_islands(D,K,self.N,self.m,'flat')
        self.x0 = np.log(self.n0[0,:])

        self.increment = 0.01*self.M  #increment for histogram


    def ManyIslandsSim(self):

        # Runs simulation for the linear abundances.
        # n: (D,K) abundances
        # xbar0: (1,K) log of island averaged abundances.

        file_name = self.file_name
        K = self.K
        D = self.D
        dt = self.dt
        m = self.m
        N = self.N
        n0 = self.n0
        thresh = self.thresh
        M = self.M
        V = self.V
        Normalize = self.Normalize
        Extinction = self.Extinction
        increment = self.increment
        
        sample_time = self.sample_time
        sample_num = self.sample_num


        u = 0
        normed = True
        deriv = define_deriv_many_islands(V,N,u,m,normed)
        step_forward = step_rk4_many_islands

        nbar = np.mean(n0,axis=0,keepdims=True)
        xbar0 = np.log(nbar)
        y0 = n0/nbar

        
        V1 = V
        K1 = K
        self.V1 = V1 #current V during simulation
        self.K1 = K1 #current K during simulation

        species_indices = np.arange(K)  #list of species original indices
        surviving_bool = xbar0[0,:]>-np.inf

        ########### Initialize variables.
        

        self.n_mean_ave_list = []
        self.n2_mean_ave_list = []
        self.n_cross_mean_list = []
        self.mig_mean_list = [] # ratio nbar/n
        self.eta_mean_list = [] # eta computed from V, <n>
        self.eta_from_antisymmetric = np.zeros((K)) # eta computed from (V-V.T)/2
        self.lambda_mean_ave_list = []

        self.n_mean_std_list = []
        self.n2_mean_std_list = []
        self.lambda_mean_std_list = []

        self.autocorr_list = []
        self.n_init_list = []

        self.extinct_time_array = np.inf*np.ones((K))

        
        epoch = 0
        current_time = 0

        self.eta_from_antisymmetric = antisym_etas(V) # eta calculated using antisymmetric fixed point

        ########### Run dynamics
        while epoch<self.epoch_num:
            epoch += 1

            #### initialize for epoch
            count_short = 0

            n_mean_array = np.zeros((D,K1))
            n2_mean_array = np.zeros((D,K1))
            n_cross_mean_array = np.zeros((K1))
            lambda_mean_array = np.zeros((D))
            mig_mean_array = np.zeros((K1))

            new_extinct_bool = False  #boolean for whether new extinctions have occured during epoch.


            n_init = np.zeros((D,K))
            n0 = y0*np.exp(xbar0)

            n_init[:,species_indices] = n0
            self.n_init_list.append(n_init)

            if epoch <= 2:
                epoch_time = 50*M*K**(1/2)
                epoch_steps = int(epoch_time/self.dt)
            else:
                epoch_steps = self.epoch_steps

            sample_steps = int(epoch_steps/sample_num)+1
            n_traj = np.zeros((K1,sample_steps))


            for step in range(epoch_steps):

                ##### Save values each dt = sample_time
                if step % sample_num == 0:
                    ind = int(step//sample_num)
                    count_short += 1

                    n_traj[:,ind] = n0[0,:]
                    
                    n0 = np.exp(xbar0)*y0
                    n_mean_array += n0
                    n2_mean_array += n0**2
                    n_cross_mean_array += (np.sum(n0,axis=0)**2 - np.sum(n0**2,axis=0))/(D*(D-1))
                    nbar = np.mean(n0, axis=0).reshape((1,-1)) # island averaged abundance
                    temp_rats = np.divide(nbar, n0) # remove infinities
                    temp_rats[~(np.isfinite(temp_rats))] = 0

                    mig_mean_array += np.mean(temp_rats, axis=0)

                    lambda_mean_array += np.einsum('di,ij,dj->d',n0,V1,n0)


    
                ######### Step abundances forward
                y1, xbar1 = step_forward(y0,xbar0,m,dt,deriv)
                y1, xbar1 = Extinction(y1,xbar1,thresh)
                y1, xbar1 = Normalize(y1,xbar1,N)

                ######### If extinctions occur, record ext time.
                new_extinct = np.logical_and(xbar1[0,:]==-np.inf,self.extinct_time_array[species_indices]==np.inf)                
                if np.any(new_extinct):
                    new_extinct_indices = species_indices[new_extinct]
                    self.extinct_time_array[new_extinct_indices] = (current_time)
                    new_extinct_bool = True
                    

                ######### Prep for next time step
                y0 = y1
                xbar0 = xbar1

                current_time += dt
                ######### end epoch time steps

            ####### Compute averages
            n_mean_array *= 1/count_short
            n2_mean_array *= 1/count_short
            n_cross_mean_array *= 1/count_short
            mig_mean_array *= 1/count_short
            lambda_mean_array *= 1/count_short

            n_mean_ave = np.zeros((K))
            n2_mean_ave = np.zeros((K))
            n_cross_mean = np.zeros((K))
            mig_mean_ave = np.zeros((K))

            n_mean_std = np.zeros((K))
            n2_mean_std = np.zeros((K))

            # Average and standard dev across islands.
            n_mean_ave[species_indices] = np.mean(n_mean_array,axis=0)
            n2_mean_ave[species_indices] = np.mean(n_mean_array,axis=0)
            n_cross_mean[species_indices] = n_cross_mean_array
            mig_mean_ave[species_indices] = mig_mean_array
            lambda_mean_ave = np.mean(lambda_mean_array,axis=0)


            n_mean_std[species_indices] = np.std(n_mean_array,axis=0)
            n2_mean_std[species_indices]= np.std(n_mean_array,axis=0)
            lambda_mean_std = np.std(lambda_mean_array,axis=0)


            # compute estimate of etas, from mean field calculations. Assuming close to antisymmetric.

            sig_V = np.sqrt(np.var(V1)) # standard deviation of interaction matrix
            K_surv = np.sum(surviving_bool)
            chi = sig_V*np.sqrt(K_surv) # numerical estimate of chi
            eta_mean_ave = -self.gamma*chi*n_mean_ave+np.dot(V, n_mean_ave)-m*(mig_mean_ave-1)

            self.Calculate(n_traj)

            ######## Save data

            self.n_mean_ave_list.append(n_mean_ave)
            self.n2_mean_ave_list.append(n2_mean_ave)
            self.n_cross_mean_list.append(n_cross_mean)
            self.mig_mean_list.append(mig_mean_ave)
            self.eta_mean_list.append(eta_mean_ave)
            self.lambda_mean_ave_list.append(lambda_mean_ave)

            self.n_mean_std_list.append(n_mean_std)
            self.n2_mean_std_list.append(n2_mean_std)
            self.lambda_mean_std_list.append(lambda_mean_std)

            

            class_dict = vars(self)

            np.savez(file_name, class_obj = class_dict)

            ####### Change number of surviving species.
            if new_extinct_bool is True:
                surviving_bool = xbar0[0, :] > -np.inf  # surviving species out of K1 current species.
                species_indices = species_indices[surviving_bool]

                K1 = np.sum(surviving_bool)
                V1_new = V1[surviving_bool, :][:, surviving_bool]
                V1 = V1_new

                self.K1 = K1
                self.V1 = V1

                y0 = y0[:, surviving_bool]
                xbar0 = xbar0[:, surviving_bool]

                deriv = define_deriv_many_islands(V1, N, u, m, normed)  # redefine deriv with new V1.
                step_forward = step_rk4_many_islands

            ###### End simulation after too many extinctions
            
            if K1 <= 4:
                break

            
            print(epoch)
            ######## end of current epoch


    def Calculate(self,n_traj):
        # Compute correlation function and add to autocorr_list
        
        rows, cols = np.shape(n_traj)
        # autocorr_list = np.zeros((rows,cols))
        autocorr_sum = np.zeros((cols))
        nonzero_num = 0

        for ii in range(rows):
            n = self.K*n_traj[ii,:]  #convert to conventional normalization
            length = len(n)
            timepoint_num_vec = length - np.abs(np.arange(-length//2,length//2))  #number of time points used to evaluate autocorrelation
            autocorr = scipy.signal.fftconvolve(n,n[::-1],mode='same')/timepoint_num_vec
            autocorr_sum = autocorr_sum+autocorr
            nonzero_num = nonzero_num+1
            # autocorr_list[step,:] = autocorr

        corr_time_vec = self.sample_time*np.arange(-length//2,length//2)
        corr_window = 2*self.K**(3/2)
        window = np.logical_and(corr_time_vec>-corr_window,corr_time_vec<corr_window)

        # autocorr_list = autocorr_list[:,window]
        autocorr_sum = autocorr_sum[window]
        corr_tvec = corr_time_vec[window]

        self.corr_tvec = np.float32(corr_tvec)
        self.autocorr_list.append(autocorr_sum)   # 1/K comes from normalization of V ~ 1/sqrt(K)
        

    def Normalize(self,y,xbar,N):
        n = np.exp(xbar)*y
        Nhat = np.sum(n,axis=1,keepdims=True)
        Yhat = np.mean(y*N/Nhat,axis=0,keepdims=True)

        Yhat[Yhat==0] = 1

        y1 = (y*N/Nhat)/Yhat
        xbar1 = xbar + np.log(Yhat)

        return y1, xbar1


    def Extinction(self,y,xbar,thresh):
        
        local_ext_ind = xbar+np.log(y)<thresh
        y[local_ext_ind] = 0

        global_ext_ind = np.all(y==0,axis=0)
        xbar[:,global_ext_ind] = -np.inf
        y[:,global_ext_ind] = 0
        
        return y, xbar


###############################

class AntisymEvo:
    # Simulation with many islands with random invasion of new types.
    # Mutations come in slowly, spaced out in epochs of O((K**(0.5))*M) in natural time units
    # Corresponds to long time between mutations - bursts likely to happen sooner than new mutants coming in
    # Pre-computes interaction matrix and works with appropriate slices.
    # Saves data after each epoch: island-averages, extinction times, correlation function, eta over each epoch

    # Frequency normalization
    # Time normalization: simulation is in "natural normalization". Short timescale is dt = K**(1/2)*M**(-1/2).
    # Long timescale is t = K**(1/2)*(temperature)

    def __init__(self, file_name, D, K, M, gamma, thresh, inv_fac, dt, mu, seed, epoch_timescale, epoch_num,
                 sample_num, c_A=None):

        # input file_name: name of save file
        # input D: number of islands
        # input K: number of types
        # input M: log(1/m) where m = migration rate
        # input gamma: symmetry parameter
        # input thresh: extinction threshold for log-frequency equal to log(1/N) for total population N.
        # input inv_fac: invasion factor. Invading types start at number inv_fac*exp(thresh)
        # input dt: rescaled step size, typically choose 0.1
        # input mu: number of types invading per epoch
        # input seed: random seed
        # input epoch_timescale: time for each epoch, units of M*K**0.5
        # input epoch_num: number of epochs
        # input sample_num: sampling period
        # input c_A: correlation of new types with previous ones

        self.file_name = file_name
        self.D = D
        self.K = K
        self.M = M
        self.gamma = gamma
        self.thresh = thresh
        self.inv_fac = inv_fac
        self.epoch_timescale = epoch_timescale
        self.epoch_num = epoch_num
        self.dt = dt
        self.mu = mu
        self.seed = seed
        self.sample_num = sample_num
<<<<<<< HEAD
        self.sim_start_time = time.time()
=======
        self.c_A = c_A
>>>>>>> 136c16c1

        self.SetParams()

        self.EvoSim()

    def SetParams(self):

        D = self.D
        K = self.K


        self.N = 1
        self.m = np.exp(-self.M)

        self.K_tot = self.K + self.epoch_num * self.mu  # total number of types through simulation

        np.random.seed(seed=self.seed)

        if self.c_A==None:
            # if children are random, generate full interaction matrix at start
            self.V = generate_interactions_with_diagonal(self.K_tot, self.gamma)

        self.increment = 0.01 * self.M  # increment for histogram

    def EvoSim(self):

        # Run evolutionary dynamics and save data


        self.dt_list = [] # list of dt for each epoch
        self.epoch_time_list = [] # list of total times for each epoch
        self.eta_list = []  # etas at end of each epoch

        self.n_init_list = [] # initial distribution of n
        self.n_mean_ave_list = [] # <n> over epoch
        self.n2_mean_ave_list = [] # <n^2> over epoch
        self.n_cross_mean_list = []
        self.mig_mean_list = []  # ratio nbar/n
        self.eta_mean_list = []  # eta computed from V, <n>
        self.lambda_mean_ave_list = [] # <\lambda> over epoch

        self.n_mean_std_list = []
        self.n2_mean_std_list = []
        self.lambda_mean_std_list = []

        self.extinct_time_array = np.inf * np.ones((self.K_tot)) # extinction times
        self.n_alive = np.zeros((self.K_tot,self.epoch_num+2), dtype=bool)  # K x (epoch_num+2) matrix of which \
        # types are alive at a given time

        # initial setup
        self.n_alive[0:self.K,0] = True
        n0 = initialization_many_islands(self.D, self.K, self.N, self.m, 'flat')


        # run first epoch to equilibrate
        if self.c_A==None:
            V = self.V[np.ix_(np.arange(0,self.K),np.arange(0,self.K))] # pick right subset of V
        else:
            # if children related, generate original interactions
            V = generate_interactions_with_diagonal(self.K, self.gamma)
        n0, n_traj_eq = self.evo_step(V,n0,1) # equilibration dynamics
        self.n_traj_eq = n_traj_eq  # save first trajectory for debugging purposes
        # evolution
        for i in range(2,self.epoch_num+2):
            V,n0 = self.mut_step(V,n0,i) # add new types
            n0,n_traj_f = self.evo_step(V,n0,i) # dynamics

            # periodically save in case simulation terminates in cluster.
            if i % 10 ==0:
                self.sim_end_time = time.time()
                self.n_traj_f = n_traj_f
                class_dict = vars(self)
                np.savez(self.file_name, class_obj=class_dict)

        # save last trajectory for debugging purposes
        self.n_traj_f = n_traj_f

        # save data
        self.sim_end_time = time.time()
        class_dict = vars(self)

        np.savez(self.file_name, class_obj=class_dict)

    def evo_step(self,V,n0,cur_epoch):
        # Runs one epoch for the linear abundances. Returns nf (abundances for next timestep) and n_traj (sampled
        # trajectories for a single island)
        # n: (D,K) abundances
        # xbar0: (1,K) log of island averaged abundances.

        K = np.shape(n0)[1]
        D = self.D
        m = self.m
        N = self.N
        thresh = self.thresh
        M = self.M

        # rescale time to appropriate fraction of short timescale
        dt = self.dt * (K ** 0.5) * (M ** -0.5)
        self.dt_list.append(dt)

        # epoch time
        epoch_time = self.epoch_timescale*(K**0.5)*M  # epoch_timescale*(long timescale)
        epoch_steps = int(epoch_time / dt)
        epoch_time = epoch_steps * dt
        self.epoch_time_list.append(epoch_time)  # save amount of time for current epoch
        t0 = np.sum(self.epoch_time_list[0:(cur_epoch-1)])  # initial time, used for calculation of extinction time

        # self.sample_time_short = 1
        sample_time = dt * self.sample_num

        Normalize = self.Normalize
        Extinction = self.Extinction
        increment = self.increment


        # set up for dynamics

        u = 0
        normed = True
        deriv = define_deriv_many_islands(V, N, u, m, normed)
        step_forward = step_rk4_many_islands

        nbar = np.mean(n0, axis=0, keepdims=True)
        xbar0 = np.log(nbar)
        y0 = n0 / nbar

        n_alive = self.n_alive[:,cur_epoch-1]
        species_indices = np.arange(self.K_tot)[n_alive]  # list of current species indices
        surviving_bool = xbar0[0, :] > -np.inf

        current_time = 0


        #### initialize for epoch
        count_short = 0

        n_mean_array = np.zeros((D, K))
        n2_mean_array = np.zeros((D, K))
        n_cross_mean_array = np.zeros((K))
        lambda_mean_array = np.zeros((D))
        mig_mean_array = np.zeros((K))


        n0 = y0 * np.exp(xbar0)

        self.n_init_list.append(n0)

        sample_steps = int(epoch_steps / self.sample_num) + 1
        n_traj = np.zeros((K, sample_steps))

        # dynamics
        for step in range(epoch_steps):

            ##### Save values each dt = sample_time
            if step % self.sample_num == 0:
                ind = int(step // self.sample_num)
                count_short += 1

                n_traj[:, ind] = n0[0, :]

                n0 = np.exp(xbar0) * y0
                n_mean_array += n0
                n2_mean_array += n0 ** 2
                n_cross_mean_array += (np.sum(n0, axis=0) ** 2 - np.sum(n0 ** 2, axis=0)) / (D * (D - 1))
                nbar = np.mean(n0, axis=0).reshape((1, -1))  # island averaged abundance
                temp_rats = np.divide(nbar, n0)  # remove infinities
                temp_rats[~(np.isfinite(temp_rats))] = 0

                mig_mean_array += np.mean(temp_rats, axis=0)

                lambda_mean_array += np.einsum('di,ij,dj->d', n0, V, n0)

            ######### Step abundances forward
            y1, xbar1 = step_forward(y0, xbar0, m, dt, deriv)
            y1, xbar1 = Extinction(y1, xbar1, thresh)
            y1, xbar1 = Normalize(y1, xbar1, N)

            ######### If extinctions occur, record ext time.
            new_extinct = np.logical_and(xbar1[0, :] == -np.inf, self.extinct_time_array[species_indices] == np.inf)
            if np.any(new_extinct):
                new_extinct_indices = species_indices[new_extinct]
                self.extinct_time_array[new_extinct_indices] = current_time+t0
                new_extinct_bool = True

            ######### Prep for next time step
            y0 = y1
            xbar0 = xbar1

            current_time += dt
            ######### end epoch time steps

        ####### Compute averages
        n_mean_array *= 1 / count_short
        n2_mean_array *= 1 / count_short
        n_cross_mean_array *= 1 / count_short
        mig_mean_array *= 1 / count_short
        lambda_mean_array *= 1 / count_short


        # Average and standard dev across islands.
        n_mean_ave = np.mean(n_mean_array, axis=0)
        n2_mean_ave = np.mean(n_mean_array, axis=0)
        n_cross_mean = n_cross_mean_array
        mig_mean_ave = mig_mean_array
        lambda_mean_ave = np.mean(lambda_mean_array, axis=0)

        n_mean_std = np.std(n_mean_array, axis=0)
        n2_mean_std = np.std(n_mean_array, axis=0)
        lambda_mean_std = np.std(lambda_mean_array, axis=0)

        # compute estimate of etas, from mean field calculations. Assuming close to antisymmetric.

        sig_V = np.sqrt(np.var(V))  # standard deviation of interaction matrix
        K_surv = np.sum(surviving_bool)
        chi = sig_V * np.sqrt(K_surv)  # numerical estimate of chi
        eta_mean_ave = -self.gamma * chi * n_mean_ave + np.dot(V, n_mean_ave) - m * (mig_mean_ave - 1)

        #self.Calculate(n_traj)

        ######## Save data

        self.n_mean_ave_list.append(n_mean_ave)
        self.n2_mean_ave_list.append(n2_mean_ave)
        self.n_cross_mean_list.append(n_cross_mean)
        self.mig_mean_list.append(mig_mean_ave)
        self.eta_mean_list.append(eta_mean_ave)
        self.lambda_mean_ave_list.append(lambda_mean_ave)

        self.n_mean_std_list.append(n_mean_std)
        self.n2_mean_std_list.append(n2_mean_std)
        self.lambda_mean_std_list.append(lambda_mean_std)

        # starting frequencies for next step
        nf = np.exp(xbar0) * y0

        ####### Change number of surviving species.
        surviving_bool = xbar0[0, :] > -np.inf  # surviving species out of K1 current species.
        species_indices = species_indices[surviving_bool]

        self.n_alive[species_indices,cur_epoch] = True

        # only pass surviving types to next timestep
        nf = nf[:,surviving_bool]

        print(cur_epoch)
        ######## end of current epoch
        return nf, n_traj

    def mut_step(self,V,n0,cur_epoch):
        """
        Generate new mutants and update list of alive types accordingly
        :param n0: Current distribution of types (DxK matrix)
        :param cur_epoch: Current epoch
        :return: V - current interaction matrix, n0_new - distribution of types with new mutants
        """
        species_indices = np.arange(self.K_tot)[self.n_alive[:,cur_epoch-1]] # indices of alive types
        K = len(species_indices)
        D = self.D
        # set new invasion types
        n0_new = np.zeros((D,K+self.mu))
        n0_new[:,0:K] = n0  # old types
        n0_new[:,K:] = self.inv_fac*np.exp(self.thresh) # new types

        # set alive types
        K0 = self.mu*(cur_epoch-2)+self.K
        self.n_alive[K0:K0+self.mu, cur_epoch - 1] = True
        # normalize
        for i in range(D):
            n0_new[i,:] = n0_new[i,:]/np.sum(n0_new[i,:])
        n_alive = self.n_alive[:,cur_epoch-1]
        if self.c_A==None:
            V = self.V[np.ix_(n_alive,n_alive)] # active interactions
        else:
            V = self.gen_related_interactions(V) # generate new interactions via descent

        return V,n0_new

    def gen_related_interactions(self,V):
        c_A = self.c_A
        mu = self.mu
        K = np.shape(V)[0]
        V_new = np.zeros((K+self.mu,K+self.mu))
        V_new[0:K, 0:K] = V
        # generate new types from random parents
        cov_mat = [[1.,self.gamma],[self.gamma,1.]]
        for k in range(mu):
            par_idx = np.random.randint(0, K)  # parent index
            if self.gamma==-1:
                z_vec = np.random.randn(K+k)
                V_new[K + k, 0:(K + k)] = c_A * V_new[par_idx, 0:(K + k)] + np.sqrt(1 - c_A ** 2) * z_vec  # row
                V_new[0:(K + k), K + k] = c_A * V_new[0:(K + k), par_idx] - np.sqrt(1 - c_A ** 2) * z_vec  # column
                V_new[K + k, K + k] = 0  # diagonal
            else:
                z_mat = np.random.multivariate_normal(cov=cov_mat,size=(K+k))  # 2 x (K+k) matrix of differences from parent
                V_new[K + k, 0:(K + k)] = c_A * V_new[par_idx, 0:(K + k)] + np.sqrt(1 - c_A ** 2) * z_mat[0,:]  # row
                V_new[0:(K + k), K + k] = c_A * V_new[0:(K + k),par_idx] + np.sqrt(1 - c_A ** 2) * z_mat[1,:]  # column
                V_new[K+k,K+k] = 0 # diagonal
        return V_new

    def Calculate(self, n_traj):
        # Compute correlation function and add to autocorr_list

        rows, cols = np.shape(n_traj)
        # autocorr_list = np.zeros((rows,cols))
        autocorr_sum = np.zeros((cols))
        nonzero_num = 0

        for ii in range(rows):
            n = self.K * n_traj[ii, :]  # convert to conventional normalization
            length = len(n)
            timepoint_num_vec = length - np.abs(
                np.arange(-length // 2, length // 2))  # number of time points used to evaluate autocorrelation
            autocorr = scipy.signal.fftconvolve(n, n[::-1], mode='same') / timepoint_num_vec
            autocorr_sum = autocorr_sum + autocorr
            nonzero_num = nonzero_num + 1
            # autocorr_list[step,:] = autocorr

        corr_time_vec = self.sample_time * np.arange(-length // 2, length // 2)
        corr_window = 2 * self.K ** (3 / 2)
        window = np.logical_and(corr_time_vec > -corr_window, corr_time_vec < corr_window)

        # autocorr_list = autocorr_list[:,window]
        autocorr_sum = autocorr_sum[window]
        corr_tvec = corr_time_vec[window]

        self.corr_tvec = np.float32(corr_tvec)
        self.autocorr_list.append(autocorr_sum)  # 1/K comes from normalization of V ~ 1/sqrt(K)

    def Normalize(self, y, xbar, N):
        n = np.exp(xbar) * y
        Nhat = np.sum(n, axis=1, keepdims=True)
        Yhat = np.mean(y * N / Nhat, axis=0, keepdims=True)

        Yhat[Yhat == 0] = 1

        y1 = (y * N / Nhat) / Yhat
        xbar1 = xbar + np.log(Yhat)

        return y1, xbar1

    def Extinction(self, y, xbar, thresh):

        local_ext_ind = xbar + np.log(y) < thresh
        y[local_ext_ind] = 0

        global_ext_ind = np.all(y == 0, axis=0)
        xbar[:, global_ext_ind] = -np.inf
        y[:, global_ext_ind] = 0

        return y, xbar


class bp_evo:
    # Simulation of bacteria-phage evolution with many islands with random invasion of new types.
    # Mutations come in slowly, spaced out in epochs of O((K**(0.5))*M) in natural time units
    # Corresponds to long time between mutations - bursts likely to happen sooner than new mutants coming in
    # Pre-computes interaction matrix and works with appropriate slices.
    # Saves data after each epoch: island-averages, extinction times, correlation function, eta over each epoch

    # Dynamical equations: db/dt = b(Hp-\lambda_b)b
    #                      dp/dt = p(Gb-lambda_p)p

    # Frequency normalization
    # Time normalization: simulation is in "natural normalization". Short timescale is dt = K**(1/2)*M**(-1/2).
    # Long timescale is t = K**(1/2)*(temperature)

    def __init__(self, file_name, D, B, P, F, M_b, M_p, omega_b, omega_p, thresh_b, thresh_p, inv_fac_b, inv_fac_p, dt, mu_b, mu_p,
                 D_b, D_p, S, seed, epoch_timescale, epoch_num, sample_num):

        # input file_name: name of save file
        # input D: number of islands
        # input B: initial bacterial types
        # input P: initial phage types
        # input F: phenotype space dimension
        # input M_b: log(1/m_b) where m_b = migration rate
        # input M_p: log(1/m_p) where m_p = migration rate
        # input omega_b: timescale for bacterial dynamics
        # input omega_p: timescale for phage dynamics
        # input thresh_b: extinction threshold for log-frequency equal to log(1/N_b) for total population N_b.
        # input thresh_p: extinction threshold for log-frequency equal to log(1/N_p) for total population N_p.
        # input inv_fac_b: invasion factor, bacteria. Invading types start at number inv_fac*exp(thresh)
        # input inv_fac_p: invasion factor, phage. Invading types start at number inv_fac*exp(thresh)
        # input dt: rescaled step size, typically choose 0.1
        # input mu_b: number of bacteria invading per epoch
        # input mu_p: number of phage invading per epoch
        # input D_b: diffusion constant/matrix for mutations in phenotype space
        # input D_p: diffusion constant/matrix for mutations in phenotype space
        # input S: function that takes two phenotype vectors and gives interaction pair G, H. G is P x B matrix, \
        # H is B x P matrix

        # input seed: random seed
        # input epoch_timescale: time for each epoch, units of M*K**0.5
        # input epoch_num: number of epochs
        # input sample_num: sampling period

        self.file_name = file_name
        self.D = D
        self.B = B
        self.P = P
        self.F = F
        self.M_b = M_b
        self.M_p = M_p
        self.omega_b = omega_b
        self.omega_p = omega_p
        self.thresh_b = thresh_b
        self.thresh_p = thresh_p
        self.inv_fac_b = inv_fac_b
        self.inv_fac_p = inv_fac_p
        self.epoch_timescale = epoch_timescale
        self.epoch_num = epoch_num
        self.dt = dt
        self.mu_b = mu_b
        self.mu_p = mu_p
        self.D_b = D_b
        self.D_p = D_p
        self.S = S
        self.seed = seed
        self.sample_num = sample_num

        self.SetParams()

        self.EvoSim()

    def SetParams(self):


        self.N = 1
        self.m_b = np.exp(-self.M_b)
        self.m_p = np.exp(-self.M_p)

        self.B_tot = self.B + self.epoch_num * self.mu_b  # total number of types through simulation
        self.P_tot = self.P + self.epoch_num * self.mu_p  # total number of types through simulation


        self.vs = np.zeros((self.F,self.B_tot))
        self.ws = np.zeros((self.F,self.P_tot))
        np.random.seed(seed=self.seed)


        self.increment = 0.01 * min(self.M_b,self.M_p)  # increment for histogram

    def EvoSim(self):

        # Run evolutionary dynamics and save data


        self.dt_list = [] # list of dt for each epoch
        self.epoch_time_list = [] # list of total times for each epoch

        self.lambda_b_mean_ave_list = []  # <\lambda> over epoch
        self.lambda_b_mean_std_list = []

        self.lambda_p_mean_ave_list = []  # <\lambda> over epoch
        self.lambda_p_mean_std_list = []

        self.b_init_list = [] # initial distribution of n
        self.b_mean_ave_list = [] # <n> over epoch
        self.b2_mean_ave_list = [] # <n^2> over epoch
        self.b_mig_mean_list = []  # ratio nbar/n
        self.eta_b_list = []  # eta computed from V, <n>

        self.b_mean_std_list = []
        self.b2_mean_std_list = []

        self.b_extinct_time_array = np.inf * np.ones((self.B_tot))  # extinction times
        self.b_alive = np.zeros((self.B_tot, self.epoch_num + 2), dtype=bool)  # K x (epoch_num+2) matrix of which \
        # types are alive at a given time


        self.p_init_list = []  # initial distribution of n
        self.p_mean_ave_list = []  # <n> over epoch
        self.p2_mean_ave_list = []  # <n^2> over epoch
        self.p_mig_mean_list = []  # ratio nbar/n
        self.eta_p_list = []  # eta computed from V, <n>

        self.p_mean_std_list = []
        self.p2_mean_std_list = []

        self.p_extinct_time_array = np.inf * np.ones((self.P_tot))  # extinction times
        self.p_alive = np.zeros((self.P_tot, self.epoch_num + 2), dtype=bool)  # K x (epoch_num+2) matrix of which \
        # types are alive at a given time

        # initial setup

        # Generate phenotypes
        self.vs[:,0:self.B], self.ws[:,0:self.P] = self.gen_random_phenos(self.B,self.P)
        # generate interactions
        G,H = self.int_from_pheno(self.vs[:,0:self.B],self.ws[:,0:self.P])
        self.b_alive[0:self.B,0] = True
        self.p_alive[0:self.P,0] = True

        # index of next new type
        b_idx = self.B
        p_idx = self.P

        # Initialization of bp frequencies
        b0, p0 = initialization_many_islands_bp(self.D, self.B, self.P, self.m_b, self.m_p, 'flat')


        # run first epoch to equilibrate
        b0, p0, b_traj_eq, p_traj_eq,G,H = self.evo_step(G,H,b0,p0,1) # equilibration dynamics
        self.b_traj_eq = b_traj_eq  # save first trajectory for debugging purposes
        self.p_traj_eq = p_traj_eq  # save first trajectory for debugging purposes


        # evolution
        for i in range(2,self.epoch_num+2):
            G,H,b0,p0,b_idx,p_idx = self.mut_step(G,H,b_idx,p_idx,b0,p0,i) # add new types
            b0,p0,b_traj_f,p_traj_f,G,H = self.evo_step(G,H,b0,p0,i) # dynamics

            # save data

            if i % 10 == 0:  #save data every 10 epochs
                class_dict = vars(self)

                np.savez(self.file_name, class_obj=class_dict)

        # save last trajectory for debugging purposes
        self.b_traj_f = b_traj_f
        self.p_traj_f = p_traj_f

        # save data
        class_dict = vars(self)

        np.savez(self.file_name, class_obj=class_dict)
        

    def evo_step(self,G,H,b0,p0,cur_epoch):
        # Runs one epoch for the linear abundances. Returns bf and pf (abundances for next timestep) and b_traj and p_traj (sampled
        # trajectories for a single island)
        # b: (D,B) abundances
        # p: (D,P) abundances

        B = np.shape(b0)[1]
        P = np.shape(p0)[1]
        D = self.D
        m_b = self.m_b
        m_p = self.m_p

        thresh_b = self.thresh_b
        thresh_p = self.thresh_p
        M_b = self.M_b
        M_p = self.M_p


        # rescale time to appropriate fraction of short timescale
        short_timescale_b = M_p**(-1/2)*P**(1/2)*self.omega_b**(-1) 
        short_timescale_p = M_b**(-1/2)*B**(1/2)*self.omega_p**(-1) 
        dt = self.dt * min(short_timescale_b, short_timescale_p)
        self.dt_list.append(dt)

        # epoch time
        long_timescale_b = M_b**(3/2)*M_p**(-1/2)*P**(1/2)*self.omega_b**(-1) 
        long_timescale_p = M_p**(3/2)*M_b**(-1/2)*B**(1/2)*self.omega_p**(-1) 
        epoch_time = self.epoch_timescale*max(long_timescale_b,long_timescale_p)  # epoch_timescale*(long timescale)
        epoch_steps = int(epoch_time / dt)
        epoch_time = epoch_steps * dt
        self.epoch_time_list.append(epoch_time)  # save amount of time for current epoch
        t0 = np.sum(self.epoch_time_list[0:(cur_epoch-1)])  # initial time, used for calculation of extinction time

        # self.sample_time_short = 1
        sample_time = dt * self.sample_num

        Normalize = self.Normalize
        Extinction = self.Extinction
        increment = self.increment


        # set up for dynamics

        deriv = define_deriv_many_islands_bp(G,H)
        step_forward = step_rk4_many_islands_bp

        b_alive = self.b_alive[:,cur_epoch-1]
        p_alive = self.p_alive[:,cur_epoch-1]
        b_indices = np.arange(self.B_tot)[b_alive]
        p_indices = np.arange(self.P_tot)[p_alive]  # list of current species indices

        current_time = 0


        #### initialize for epoch
        count_short = 0


        b_mean_array = np.zeros((D, B))
        b2_mean_array = np.zeros((D, B))
        b_lambda_mean_array = np.zeros((D))
        b_mig_mean_array = np.zeros((B))

        p_mean_array = np.zeros((D, P))
        p2_mean_array = np.zeros((D, P))
        p_lambda_mean_array = np.zeros((D))
        p_mig_mean_array = np.zeros((P))


        self.b_init_list.append(b0)
        self.p_init_list.append(p0)

        sample_steps = int(epoch_steps / self.sample_num) + 1
        b_traj = np.zeros((B, sample_steps))
        p_traj = np.zeros((P, sample_steps))

        # dynamics
        for step in range(epoch_steps):

            ##### Save values each dt = sample_time
            if step % self.sample_num == 0:
                ind = int(step // self.sample_num)
                count_short += 1

                b_traj[:, ind] = b0[0, :]
                p_traj[:, ind] = p0[0, :]

                b_mean_array += b0
                b2_mean_array += b0 ** 2
                bbar = np.mean(b0, axis=0).reshape((1, -1))  # island averaged abundance
                temp_rats = np.divide(bbar, b0)  # remove infinities
                temp_rats[~(np.isfinite(temp_rats))] = 0
                b_mig_mean_array += np.mean(temp_rats, axis=0)
                b_lambda_mean_array += np.einsum('di,ij,dj->d', b0, H, p0)

                p_mean_array += p0
                p2_mean_array += p0 ** 2
                pbar = np.mean(p0, axis=0).reshape((1, -1))  # island averaged abundance
                temp_rats = np.divide(pbar, p0)  # remove infinities
                temp_rats[~(np.isfinite(temp_rats))] = 0
                p_mig_mean_array += np.mean(temp_rats, axis=0)
                p_lambda_mean_array += np.einsum('di,ij,dj->d', p0, G, b0)

                
            ######### Step abundances forward
            b1, p1 = step_forward(b0,p0,m_b,m_p,dt,deriv)
            b1 = Extinction(b1,thresh_b)
            p1 = Extinction(p1,thresh_p)
            b1 = Normalize(b1)
            p1 = Normalize(p1)

            ######### If extinctions occur, record ext time.
            b_extinct_bool = np.all(b1==0,axis=0)
            b_new_extinct = np.logical_and(b_extinct_bool, self.b_extinct_time_array[b_indices] == np.inf)
            if np.any(b_new_extinct):
                b_new_extinct_indices = b_indices[b_new_extinct]
                self.b_extinct_time_array[b_new_extinct_indices] = current_time+t0
                b_new_extinct_bool = True

            p_extinct_bool = np.all(p1==0,axis=0)
            p_new_extinct = np.logical_and(p_extinct_bool, self.p_extinct_time_array[p_indices] == np.inf)
            if np.any(p_new_extinct):
                p_new_extinct_indices = p_indices[p_new_extinct]
                self.p_extinct_time_array[p_new_extinct_indices] = current_time+t0
                p_new_extinct_bool = True

            ######### Prep for next time step
            b0 = b1
            p0 = p1

            current_time += dt
            ######### end epoch time steps

        ####### Compute averages
        b_mean_array *= 1 / count_short
        b2_mean_array *= 1 / count_short
        b_mig_mean_array *= 1 / count_short
        b_lambda_mean_array *= 1 / count_short

        p_mean_array *= 1 / count_short
        p2_mean_array *= 1 / count_short
        p_mig_mean_array *= 1 / count_short
        p_lambda_mean_array *= 1 / count_short


        # Average and standard dev across islands.
        b_mean_ave = np.mean(b_mean_array, axis=0)
        b2_mean_ave = np.mean(b_mean_array, axis=0)
        b_mig_mean_ave = b_mig_mean_array
        b_lambda_mean_ave = np.mean(b_lambda_mean_array, axis=0)

        p_mean_ave = np.mean(p_mean_array, axis=0)
        p2_mean_ave = np.mean(p_mean_array, axis=0)
        p_mig_mean_ave = p_mig_mean_array
        p_lambda_mean_ave = np.mean(p_lambda_mean_array, axis=0)

        b_mean_std = np.std(b_mean_array, axis=0)
        b2_mean_std = np.std(b_mean_array, axis=0)
        b_lambda_mean_std = np.std(b_lambda_mean_array, axis=0)

        p_mean_std = np.std(p_mean_array, axis=0)
        p2_mean_std = np.std(p_mean_array, axis=0)
        p_lambda_mean_std = np.std(p_lambda_mean_array, axis=0)

        # compute estimate of etas, from mean field calculations. Assuming close to antisymmetric.

        # sig_V = np.sqrt(np.var(V))  # standard deviation of interaction matrix
        # K_surv = np.sum(surviving_bool)
        # chi = sig_V * np.sqrt(K_surv)  # numerical estimate of chi
        # eta_mean_ave = -self.gamma * chi * n_mean_ave + np.dot(V, n_mean_ave) - m * (mig_mean_ave - 1)


        # Compute estimate of eta.

        # numerical estimate of gamma
        sig_mat = np.cov(G.flatten(),H.T.flatten())
        gamma = sig_mat[0,1]/np.sqrt(sig_mat[0,0]*sig_mat[1,1])

        interactions = np.dot(H,p_mean_ave)
        n_mean = b_mean_ave
        chi0 = np.mean(interactions)/(gamma*np.mean(n_mean))
        chi = chi0 
        diff = 10
        while diff>0.001/np.sqrt(P):   # loop that adds correction to chi to get mean bias for bias>0 and bias<0 to be same magnitude
            bias = interactions - gamma*chi*n_mean
            
            bias_plus = np.mean(bias[bias>0])
            bias_minus = np.mean(bias[bias<0])
            n_plus = np.mean(n_mean[bias>0])
            n_minus = np.mean(n_mean[bias<0])
            chi = chi + (bias_plus + bias_minus)/(gamma*(n_plus + n_minus))  #correction
            diff = np.abs(bias_plus+bias_minus)

        eta_b = bias

        interactions = np.dot(G,b_mean_ave)
        n_mean = p_mean_ave
        chi0 = np.mean(interactions)/(gamma*np.mean(n_mean))
        chi = chi0 
        diff = 10
        while diff>0.001/np.sqrt(B):  
            bias = interactions - gamma*chi*n_mean - np.mean(G)
            
            bias_plus = np.mean(bias[bias>0])
            bias_minus = np.mean(bias[bias<0])
            n_plus = np.mean(n_mean[bias>0])
            n_minus = np.mean(n_mean[bias<0])
            chi = chi + (bias_plus + bias_minus)/(gamma*(n_plus + n_minus))
            diff = np.abs(bias_plus+bias_minus)

        eta_p = bias


        #self.Calculate(n_traj)

        ######## Save data

        self.b_mean_ave_list.append(b_mean_ave)
        self.b2_mean_ave_list.append(b2_mean_ave)
        self.b_mig_mean_list.append(b_mig_mean_ave)
        self.eta_b_list.append(eta_b)
        self.lambda_b_mean_ave_list.append(b_lambda_mean_ave)

        self.b_mean_std_list.append(b_mean_std)
        self.b2_mean_std_list.append(b2_mean_std)
        self.lambda_b_mean_std_list.append(b_lambda_mean_std)

        self.p_mean_ave_list.append(p_mean_ave)
        self.p2_mean_ave_list.append(p2_mean_ave)
        self.p_mig_mean_list.append(p_mig_mean_ave)
        self.eta_p_list.append(eta_p)
        self.lambda_p_mean_ave_list.append(p_lambda_mean_ave)

        self.p_mean_std_list.append(p_mean_std)
        self.p2_mean_std_list.append(p2_mean_std)
        self.lambda_p_mean_std_list.append(p_lambda_mean_std)



        # starting frequencies for next step
        bf = b0
        pf = p0

        ####### Change number of surviving species.
        surviving_b = np.all(bf>0,axis=0)  # surviving species out of K1 current species.
        surviving_p = np.all(pf>0,axis=0)
        b_indices = b_indices[surviving_b]
        p_indices = p_indices[surviving_p]


        self.b_alive[b_indices,cur_epoch] = True
        self.p_alive[p_indices,cur_epoch] = True

        # only pass surviving types to next timestep
        bf = bf[:,surviving_b]
        pf = pf[:,surviving_p]

        print(cur_epoch)
        ######## end of current epoch
        return bf, pf, b_traj, p_traj,G[np.ix_(surviving_p,surviving_b)],H[np.ix_(surviving_b,surviving_p)]

    def mut_step(self,G,H,b_idx,p_idx,b0,p0,cur_epoch):
        """
        Generate new mutants and update list of alive types accordingly
        :param n0: Current distribution of types (DxK matrix)
        :param cur_epoch: Current epoch
        :return: V - current interaction matrix, n0_new - distribution of types with new mutants
        """
        D = self.D
        B = np.sum(self.b_alive[:,cur_epoch-1])
        P = np.sum(self.p_alive[:,cur_epoch-1])

        # generate new interaction matrix
        G_new,H_new = self.mut_int_mat(G,H,b_idx,p_idx,cur_epoch,b0,p0)
        # initialize invading types

        # bacteria
        b0_new = np.zeros((D, B + self.mu_b))
        b0_new[:, 0:B] = b0  # old types
        b0_new[:, B:] = self.inv_fac_b * np.exp(self.thresh_b)  # new types
        for i in range(D): # normalize
            b0_new[i,:] = b0_new[i,:]/np.sum(b0_new[i,:])
        # phage
        p0_new = np.zeros((D, P + self.mu_p))
        p0_new[:, 0:P] = p0  # old types
        p0_new[:, P:] = self.inv_fac_p * np.exp(self.thresh_p)  # new types
        for i in range(D):  # normalize
            p0_new[i, :] = p0_new[i, :] / np.sum(p0_new[i, :])

        # update alive types
        self.b_alive[b_idx:(b_idx+self.mu_b),cur_epoch-1] = True
        self.p_alive[p_idx:(p_idx + self.mu_p), cur_epoch - 1] = True

        # update index for new mutation
        b_idx_new = b_idx+self.mu_b
        p_idx_new = p_idx+self.mu_p

        return G_new,H_new,b0_new,p0_new,b_idx_new,p_idx_new

    def mut_int_mat(self,G,H,b_idx,p_idx,cur_epoch,b0,p0):
        # get dimensions
        P = np.shape(G)[0]
        B = np.shape(G)[1]
        P_new = P+self.mu_p
        B_new = B+self.mu_b

        # allocate new interaction matrix
        G_new = np.zeros((P_new,B_new))
        G_new[0:P,0:B] = G

        H_new = np.zeros((B_new,P_new))
        H_new[0:B, 0:P] = H

        # new phenotypes
        self.gen_new_phenos(b_idx,p_idx,cur_epoch,b0,p0)

        # new interaction matrices
        p_alive = self.p_alive[:, cur_epoch-1]
        b_alive = self.b_alive[:, cur_epoch-1]


        new_vs = self.vs[:, b_idx:(b_idx + self.mu_b)]
        old_vs = self.vs[:, b_alive]

        new_ws = self.ws[:,p_idx:(p_idx+self.mu_p)]
        old_ws = self.ws[:,p_alive]

        G_new[P:,0:B],H_new[0:B,P:] = self.int_from_pheno(old_vs,new_ws) # new phage old bact
        G_new[0:P,B:],H_new[B:,0:P] = self.int_from_pheno(new_vs,old_ws) # new bact old phage
        G_new[P:,B:],H_new[B:,P:] = self.int_from_pheno(new_vs,new_ws) # new bact new phage

        return G_new,H_new

    def gen_random_phenos(self,B,P):
        F = self.F
        vs = np.random.randn(F,B)
        ws = np.random.randn(F,P)

        for i in range(B):
            vs[:,i] = vs[:,i]/np.linalg.norm(vs[:,i])

        for j in range(P):
            ws[:, j] = ws[:, j] / np.linalg.norm(ws[:, j])

        return vs, ws

    def gen_new_phenos(self,b_idx,p_idx,cur_epoch,b0,p0):

        F = self.F
        D_b = self.D_b
        D_p = self.D_p

        b_bar = np.mean(b0, axis=0)
        p_bar = np.mean(p0, axis=0)

        b_alive = self.b_alive[:,cur_epoch-1]
        b_types = np.arange(len(b_alive))[b_alive] # currently surviving bacterial indices

        p_alive = self.p_alive[:, cur_epoch - 1]
        p_types = np.arange(len(p_alive))[p_alive]  # currently surviving phage indices

        # bacterial mutation
        if self.D_b==None:
            # invasion by random types
            self.vs[:,b_idx:(b_idx+self.mu_b)], _ = self.gen_random_phenos(self.mu_b,0)
        else:
            for i in range(self.mu_b):
                # pick a bacteria to mutate
                b_mut = np.random.multinomial(1, b_bar)
                # generate mutants
                for k,I in enumerate(b_mut):
                    if I!=0:
                        # initialize with parent's phenotype vector
                        self.vs[:,b_idx+i] = self.vs[:,b_types[k]]
                        # add perturbation
                        if np.shape(D_b)==():
                            self.vs[:,b_idx+i] += np.dot(np.sqrt(D_b), np.random.normal(F))/np.sqrt(F)
                        else:
                            self.vs[:,b_idx+i] += np.real(np.dot(np.linalg.sqrtm(D_b),
                                                                 np.random.normal(F)))/np.sqrt(F)
                        # normalize
                        self.vs[:,b_idx+i] = self.vs[:,b_idx+i]/np.linalg.norm(self.vs[:,b_idx+i])
                        break

        # phage mutation
        if self.D_p == None:
            # invasion by random types
            _, self.ws[:, p_idx:(p_idx + self.mu_p)] = self.gen_random_phenos(0,self.mu_p)
        else:
            for i in range(self.mu_p):
                # pick a bacteria to mutate
                p_mut = np.random.multinomial(1, p_bar)
                # generate mutants
                for k, I in enumerate(p_mut):
                    if I != 0:
                        # initialize with parent's phenotype vector
                        self.ws[:, p_idx + i] = self.ws[:, p_types[k]]
                        # add perturbation
                        if np.shape(D_p) == ():
                            self.ws[:, p_idx + i] += np.dot(np.sqrt(D_p),
                                                            np.random.normal(F)) / np.sqrt(F)
                        else:
                            self.ps[:, p_idx + i] += np.real(np.dot(np.linalg.sqrtm(D_p),
                                                                    np.random.normal(F))) / np.sqrt(F)
                        # normalize
                        self.ws[:, p_idx + i] = self.ws[:, p_idx + i] / np.linalg.norm(self.ws[:, p_idx + i])
                        break

    def int_from_pheno(self,vs,ws):
        B = np.shape(vs)[1]
        P = np.shape(ws)[1]
        G = np.zeros((P,B))
        H = np.zeros((B,P))

        for i in range(B):
            for j in range(P):
                G[j,i], H[i,j] = self.S(vs[:,i],ws[:,j])

        return G,H




    def Calculate(self, n_traj):
        # Compute correlation function and add to autocorr_list

        rows, cols = np.shape(n_traj)
        # autocorr_list = np.zeros((rows,cols))
        autocorr_sum = np.zeros((cols))
        nonzero_num = 0

        for ii in range(rows):
            n = self.K * n_traj[ii, :]  # convert to conventional normalization
            length = len(n)
            timepoint_num_vec = length - np.abs(
                np.arange(-length // 2, length // 2))  # number of time points used to evaluate autocorrelation
            autocorr = scipy.signal.fftconvolve(n, n[::-1], mode='same') / timepoint_num_vec
            autocorr_sum = autocorr_sum + autocorr
            nonzero_num = nonzero_num + 1
            # autocorr_list[step,:] = autocorr

        corr_time_vec = self.sample_time * np.arange(-length // 2, length // 2)
        corr_window = 2 * self.K ** (3 / 2)
        window = np.logical_and(corr_time_vec > -corr_window, corr_time_vec < corr_window)

        # autocorr_list = autocorr_list[:,window]
        autocorr_sum = autocorr_sum[window]
        corr_tvec = corr_time_vec[window]

        self.corr_tvec = np.float32(corr_tvec)
        self.autocorr_list.append(autocorr_sum)  # 1/K comes from normalization of V ~ 1/sqrt(K)

    def Normalize(self, n):
        Nhat = np.sum(n, axis=1, keepdims=True)
        n1 = n/Nhat

        return n1

    def Extinction(self, n, thresh):
        x = np.log(n)

        local_ext_ind = x < thresh
        n[local_ext_ind] = 0

        global_ext_ind = np.all(n == 0, axis=0)
        n[:, global_ext_ind] = 0

        return n


#######################################################

def sample_calculations(dt,sample_time,sample_time_start,sample_time_end):

    sample_num = int(round(sample_time/dt))
    sample_start = int(round(sample_time_start/dt))
    sample_end = int(round(sample_time_end/dt))
    sample_tvec = dt*np.arange(sample_start,sample_end,sample_num)

    return sample_num, sample_start, sample_end, sample_tvec

def initialization_many_islands(D,K,N,m,mode):
    #:input K: number of species
    #:input N: normalization of abundances
    #:input D: number of demes
    #:input mode: type of initialization
    #:output x: drawn from normal distribution with mean N/K and var 
    
    if mode=='equal':
        nbar_temp=N/K
        nhat = np.random.exponential(nbar_temp,(D,K))
        Nhat = np.sum(nhat,axis=1,keepdims=1)
        n = N*nhat/Nhat
    elif mode=='flat':
        nbar = N/K
        random_vars = np.random.rand(D,K)
        xhat = (np.log(N) - np.log(m*nbar))*random_vars + np.log(m*nbar)
        nhat = np.exp(xhat)
        Nhat = np.sum(nhat,axis=1,keepdims=1)
        n = nhat/Nhat

    return n

def initialization_many_islands_bp(D, B, P, m_b, m_p, mode='flat'):
    #:input D: number of islands
    # input B: number of bacteria types
    # input P: number of phage types
    # input m_b: migration rate for bacteria
    # input m_p: migration rate for phage
    # input mode: type of initialization
    # output b, p: bacteria and phage starting frequencies
    
    if mode=='equal':
        b = np.random.exponential(1/B,(D,B))
        
        p = np.random.exponential(1/P,(D,P))
        
    elif mode=='flat':
        x_min = np.log(m_b/B)
        x_max = 0
        random_vars = np.random.rand(D,B)
        x = x_min + (x_max- x_min)*random_vars
        b = np.exp(x)

        x_min = np.log(m_p/P)
        x_max = 0
        random_vars = np.random.rand(D,P)
        x = x_min + (x_max- x_min)*random_vars
        p = np.exp(x)
        
    b = b / np.sum(b,axis=1,keepdims=1)
    p = p / np.sum(p,axis=1,keepdims=1)

    return b, p

def generate_interactions_with_diagonal(K,gamma):
    # :param K: number of types
    # :param gamma: correlation parameter. Need gamma in [-1,1]
    # :output V: interaction matrix. Entries have correlation E[V_{i,j} V_{m,n}] = \delta_{i,m}\delta_{j,n} + \gamma \delta_{i,n} \delta_{j,m}

    V = np.zeros((K,K))
    upperInd = np.triu_indices(K,1)
    
    if gamma < 1 and gamma > -1:
        #generate list of correlated pairs.
        mean = [0,0]
        cov = [[1, gamma], [gamma, 1]]
        x = np.random.multivariate_normal(mean, cov, (K*(K-1)//2))

        #put correlated pairs into matrix
        V[upperInd] = x[:,0]
        V = np.transpose(V)
        V[upperInd] = x[:,1]

        diag = np.random.normal(scale=np.sqrt(1+gamma),size=K)
        V = V + np.diag(diag)
    
    elif gamma == 1 or gamma == -1:
        x = np.random.normal(0,1,size=(K*(K-1)//2))

        V[np.triu_indices(K,1)] = x
        V = np.transpose(V)
        V[np.triu_indices(K,1)] = gamma*x

        diag = np.random.normal(scale=np.sqrt(1+gamma),size=K)
        V = V + np.diag(diag)

    else:
        print('Correlation parameter invalid')
    
    return V


def define_deriv_many_islands(V,N,u,m,normed):
    # :input V: interaction matrix
    # :input u: self interaction strength
    # :input m: migration rate
    # :input xbar: (D,K) log of nbar abundance
    # :input normed: logical bit for whether to normalize derivative or not
    # :output deriv: function of x that computes derivative
    # y = n/nbar

    def deriv(y,xbar,m):
        n = np.exp(xbar)*y
        D = np.shape(n)[0]
        growth_rate = -u*(n) + np.einsum('dj,ij',n,V)
        
        if normed is True:
            norm_factor = np.einsum('di,di->d',n,growth_rate)/N  #normalization factor
            norm_factor = np.reshape(norm_factor,(D,1))
        else:
            norm_factor = 0

        y_dot0 = y*(growth_rate-norm_factor)
        
        if m==0:
            y_dot = y_dot0 
        else:
            y_dot = y_dot0  + m*(1-y)

        return y_dot

    return deriv

def define_deriv_many_islands_bp(G,H):
    # :input G, H: interaction matrices. G is P x B matrix, H is B x P matrix
    # :input m_b, m_p: migration rate for bacteria and phage
    # :output deriv: function of x that computes derivative

    def deriv(b,p,m_b,m_p):
        # input b,p: frequencies of bacteria and phage
        D = np.shape(b)[0]
        growth_rate_b = np.einsum('ij,dj',H,p)
        growth_rate_p = np.einsum('ij,dj',G,b)
        
        norm_factor_b = np.einsum('di,di->d',b,growth_rate_b) #normalization factor
        norm_factor_b = np.reshape(norm_factor_b,(D,1))

        norm_factor_p = np.einsum('di,di->d',p,growth_rate_p) #normalization factor
        norm_factor_p = np.reshape(norm_factor_p,(D,1))
        
        b_island_ave = np.mean(b,axis=0,keepdims=True)
        p_island_ave = np.mean(p,axis=0,keepdims=True)

        if m_b==0:
            b_dot = b*(growth_rate_b - norm_factor_b)
        else:
            b_dot = b*(growth_rate_b - norm_factor_b) + m_b*(b_island_ave - b)
        if m_p==0:
            p_dot = p * (growth_rate_p - norm_factor_p)
        else:
            p_dot = p * (growth_rate_p - norm_factor_p) + m_p * (p_island_ave - p)
        return b_dot, p_dot

    return deriv


def define_deriv_infinite_islands(V,N,u,m,normed):
    # :input V: interaction matrix
    # :input u: self interaction strength
    # :input m: migration rate
    # :input xbar: (D,K) log of nbar abundance
    # :input normed: logical bit for whether to normalize derivative or not
    # :output deriv: function of x that computes derivative
    # y = n/nbar

    def deriv(y,xbar,xbar_inf,m):
        n = np.exp(xbar)*y
        D = np.shape(n)[0]
        growth_rate = -u*(n) + np.einsum('dj,ij',n,V)
        
        if normed is True:
            norm_factor = np.einsum('di,di->d',n,growth_rate)/N  #normalization factor
            norm_factor = np.reshape(norm_factor,(D,1))
        else:
            norm_factor = 0

        y_dot0 = y*(growth_rate-norm_factor)
        
        if m==0:
            y_dot = y_dot0 
        else:
            y_dot = y_dot0  + m*(np.exp(xbar_inf-xbar)-y)

        return y_dot

    return deriv


def step_rk4_many_islands_bp(b0,p0,m_b,m_p,dt,deriv):
    # :input x0: (K,) vec of current log variables
    # :param dt: step size
    # :function deriv: gives derivative of x. Function of x.
    # :output x1: (K,) vec of log variables after one time step.
    

    k1_b, k1_p = deriv(b0,p0,m_b,m_p)
    k2_b, k2_p = deriv(b0+(dt/2)*k1_b,p0+(dt/2)*k1_p,m_b,m_p)
    k3_b, k3_p = deriv(b0+(dt/2)*k2_b,p0+(dt/2)*k2_p,m_b,m_p)
    k4_b, k4_p = deriv(b0+dt*k3_b,p0+dt*k3_p,m_b,m_p)
    
    b1 = b0 + (dt/6)*(k1_b + 2*k2_b + 2*k3_b+k4_b)
    p1 = p0 + (dt/6)*(k1_p + 2*k2_p + 2*k3_p+k4_p)
    
    return b1, p1



def step_rk4_many_islands(y0,xbar0,m,dt,deriv):
    # :input x0: (K,) vec of current log variables
    # :param dt: step size
    # :function deriv: gives derivative of x. Function of x.
    # :output x1: (K,) vec of log variables after one time step.
    

    k1 = deriv(y0,xbar0,m)
    k2 = deriv(y0+(dt/2)*k1,xbar0,m)
    k3 = deriv(y0+(dt/2)*k2,xbar0,m)
    k4 = deriv(y0+dt*k3,xbar0,m)
    
    y1 = y0 + (dt/6)*(k1 + 2*k2 + 2*k3+k4)
    return y1, xbar0

def step_rk4_infinite_islands(y0,xbar0,xbar_inf,m,dt,deriv):
    # :input x0: (K,) vec of current log variables
    # :param dt: step size
    # :function deriv: gives derivative of x. Function of x.
    # :output x1: (K,) vec of log variables after one time step.
    

    k1 = deriv(y0,xbar0,xbar_inf,m)
    k2 = deriv(y0+(dt/2)*k1,xbar0,xbar_inf,m)
    k3 = deriv(y0+(dt/2)*k2,xbar0,xbar_inf,m)
    k4 = deriv(y0+dt*k3,xbar0,xbar_inf,m)
    
    y1 = y0 + (dt/6)*(k1 + 2*k2 + 2*k3+k4)
    return y1, xbar0


def antisym_etas(V,sig_A = None):
    """
    For interaction matrix close to antisymmetric, compute average noise <eta> as if matrix were antisymmetric
    :param V: Interaction matrix
    :param sig_A: standard deviation of elements A_{ij} if known beforehand
    :return: array of length K containing estimated eta values
    """
    A = (V-V.T)/2 # closest antisymmetric matrix. Normalization preserves magnitude of V almost antisymmetric.
    K = np.shape(A)[0] # total number of types

    p_star = find_fixed_pt(A)  # saturated fixed point
    K_alive = count_alive(p_star, 0.1/K**2)  # count surviving types

    # compute response integral chi to convert <n> to <eta>
    if sig_A==None:
        # estimate magnitude of A numerically
        chi = np.sqrt(K_alive*np.sum(np.dot(A, A.T))/(K**2))
    else:
        # use given scale, assume half survive
        chi = sig_A*np.sqrt(K_alive)


    etas = np.dot(A,p_star) # negative fitnesses of extinct types
    etas = etas+chi*p_star # resccaled <n> for alive types

    return etas

def lv_to_lp(A):
    """
    Generate parameters for lp to find fixed points
    :param A: antisymmetric matrix
    :return c, A_ub, b_ub, A_eq, b_eq: linear program parameters for linprog from scipy.optimize.
    """
    N = np.shape(A)[0]
    # augment value v of "game" to end of variables. Trying to minimize v.
    c = np.zeros(N + 1)
    c[-1] = 1

    # inequality constraints

    A_ub = np.zeros((N, N + 1))
    b_ub = np.zeros(N)

    # max fitness bounded by v

    A_ub[:, :-1] = A
    A_ub[:, -1] = -1

    # equality constraint: probabilities sum to 1
    A_eq = np.ones((1, N + 1))
    A_eq[0, -1] = 0
    b_eq = np.ones(1)

    return c, A_ub, b_ub, A_eq, b_eq

def find_fixed_pt(A):
    """
    Find saturated fixed point of antisymmetric LV model using linear programming
    :param A: Interaction matrix
    :return: saturated fixed point
    """
    N = np.shape(A)[0]
    maxiter = int(np.max(((N**2)/25,1000)))
    c, A_ub, b_ub, A_eq, b_eq = lv_to_lp(A)
    result = opt.linprog(c,A_ub,b_ub,A_eq,b_eq,options={'maxiter':maxiter},method='interior-point')
    return result.x[:-1]

def count_alive(fs,min_freq=None):
    """
    Count number of types with non-zero abundance
    :param fs: array of frequencies
    :param min_freq: cutoff frequency for measuring alive types
    :return: Number of types with non-zero abundance
    """
    if min_freq==None:
        min_freq = 0.01/len(fs)**2
    return np.sum([f>min_freq for f in fs])<|MERGE_RESOLUTION|>--- conflicted
+++ resolved
@@ -1042,11 +1042,8 @@
         self.mu = mu
         self.seed = seed
         self.sample_num = sample_num
-<<<<<<< HEAD
         self.sim_start_time = time.time()
-=======
         self.c_A = c_A
->>>>>>> 136c16c1
 
         self.SetParams()
 
